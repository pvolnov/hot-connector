{
  "version": "1.1.0",
  "wallets": [
    {
      "id": "hot-wallet",
      "name": "HOT Wallet",
      "icon": "https://app.hot-labs.org/images/hot/hot-icon.png",
      "description": "Secure Multichain wallet. Manage assets, refuel gas, and mine $HOT on any device with HOT Wallet",
      "website": "https://hot-labs.org/wallet",
      "version": "1.0.0",
      "executor": "https://raw.githubusercontent.com/hot-dao/near-selector/refs/heads/main/repository/hotwallet.js",
      "type": "sandbox",

      "platform": {
        "android": "https://play.google.com/store/apps/details?id=app.herewallet.hot&hl=en",
        "ios": "https://apps.apple.com/us/app/hot-wallet/id6740916148",
        "chrome": "https://chromewebstore.google.com/detail/hot-wallet/mpeengabcnhhjjgleiodimegnkpcenbk",
        "firefox": "https://addons.mozilla.org/en-US/firefox/addon/hot-wallet",
        "tga": "https://t.me/hot_wallet/app"
      },

      "features": {
        "signMessage": true,
        "signInWithoutAddKey": true,
        "signAndSendTransaction": true,
        "signAndSendTransactions": true
      },

      "permissions": {
        "storage": true,
        "allowsOpen": [
          "https://download.hot-labs.org",
          "https://hot-labs.org/wallet",
          "https://t.me/hot_wallet/app",
          "https://play.google.com",
          "https://apps.apple.com",
          "hotwallet://"
        ]
      }
    },
    {
      "id": "near-mobile",
      "name": "NEAR Mobile",
      "icon": "https://is1-ssl.mzstatic.com/image/thumb/Purple221/v4/08/28/af/0828af98-0077-02ae-e1c7-cbaa94389179/AppIcon-0-0-1x_U007ephone-0-85-220.png/246x0w.webp",
      "description": "Discover the only NEAR wallet you will need: NEAR Mobile, the most secure and comprehensive mobile wallet designed exclusively for the NEAR Blockchain",
      "website": "https://nearmobile.app",
      "executor": "https://raw.githubusercontent.com/hot-dao/near-selector/refs/heads/main/repository/near-mobile.js",
      "type": "sandbox",
      "version": "1.0.0",

      "features": {
        "signMessage": true,
        "signInWithoutAddKey": true,
        "signAndSendTransaction": true,
        "signAndSendTransactions": true,
        "testnet": true
      },

      "platform": {
        "android": "https://play.google.com/store/apps/details?id=com.peersyst.nearmobilewallet",
        "ios": "https://apps.apple.com/us/app/near-mobile-crypto-wallet/id6443501225"
      },

      "permissions": {
        "storage": true,
        "allowsOpen": ["https://nearmobile.app", "https://play.google.com", "https://apps.apple.com"]
      }
    },
    {
      "id": "mynearwallet",
      "name": "MyNearWallet",
      "icon": "https://www.mynearwallet.com/images/webclip.png",
      "description": "Web wallet for NEAR.",
      "website": "https://mynearwallet.com",
      "version": "1.0.0",
      "executor": "https://raw.githubusercontent.com/hot-dao/near-selector/refs/heads/main/repository/mnw.js",
      "type": "sandbox",

      "platform": {
        "web": "https://app.mynearwallet.com"
      },

      "features": {
        "signMessage": true,
        "signInWithoutAddKey": true,
        "signAndSendTransaction": true,
        "signAndSendTransactions": true
      },

      "permissions": {
        "storage": true,
        "allowsOpen": ["https://app.mynearwallet.com"]
      }
    },
    {
      "id": "meteor-wallet",
      "name": "Meteor Wallet",
      "icon": "https://github.com/Meteor-Wallet/meteor-public/raw/main/logo_svg.svg",
      "description": "The most simple and secure wallet to manage your crypto, access DeFi, and explore Web3",
      "website": "https://meteorwallet.app/",
      "version": "1.0.0",
      "executor": "/repository/meteor.js",
      "type": "sandbox",

      "features": {
        "signMessage": true,
        "signInWithoutAddKey": true,
        "signAndSendTransaction": true,
        "signAndSendTransactions": true,
        "testnet": true
      },

      "platform": {
        "web": "https://wallet.meteorwallet.app",
        "chrome": "https://chromewebstore.google.com/detail/meteor-wallet/pcndjhkinnkaohffealmlmhaepkpmgkb"
      },

      "permissions": {
        "storage": true,
        "allowsOpen": ["https://wallet.meteorwallet.app"]
      }
    },
    {
      "id": "intear-wallet",
      "name": "Intear Wallet",
      "icon": "https://wallet.intear.tech/favicon.svg",
      "description": "A fast and secure wallet for everyday interactions with dapps",
      "website": "https://intea.rs",
      "version": "1.0.0",
      "executor": "https://wallet.intear.tech/near-selector.js",
      "type": "sandbox",
      "features": {
        "signMessage": true,
        "signTransaction": false,
        "signAndSendTransaction": true,
        "signAndSendTransactions": true,
        "signInWithoutAddKey": true,
        "verifyOwner": false,
        "testnet": true
      },
      "platform": {
        "web": "https://wallet.intear.tech",
        "windows": "https://github.com/INTEARnear/wallet/releases",
        "linux": "https://github.com/INTEARnear/wallet/releases",
        "macos": "https://github.com/INTEARnear/wallet/releases"
      },
      "permissions": {
        "storage": true,
        "location": true,
<<<<<<< HEAD
        "allowsOpen": ["https://wallet.intear.tech", "https://logout-bridge-service.intear.tech"]
      }
    },
    {
      "id": "nightly-wallet",
      "name": "Nightly Wallet",
      "icon": "https://framerusercontent.com/images/jjSD3FGBBB1dyMzV6YIk0Y1g0I.png",
      "description": "Surf through the multichain Metaverse with Nightly",
      "website": "https://nightly.app",
      "version": "1.0.0",
      "executor": "https://raw.githubusercontent.com/hot-dao/near-selector/refs/heads/main/repository/nightly.js",
      "type": "sandbox",
      "platform": {
        "chrome": "https://chromewebstore.google.com/detail/nightly/fiikommddbeccaoicoejoniammnalkfa?pli=1"
      },
      "permissions": {
        "storage": true,
        "external": ["nightly.near"],
        "allowsOpen": ["https://nightly.app"]
      },
      "features": {
        "signMessage": true,
        "signInWithoutAddKey": true,
        "signAndSendTransaction": true,
        "signAndSendTransactions": true,
        "testnet": true
      }
    },
    {
      "id": "unity-wallet",
      "name": "Unity Wallet",
      "icon": "https://framerusercontent.com/images/FeQXWfCR1lxfEWo6ka790vBZnI.png",
      "description": "Discover the most secure, feature-packed, self-custodial crypto and Web3 wallet. Unlock limitless possibilities.",
      "website": "https://unitywallet.com",
      "version": "1.0.0",
      "executor": "https://raw.githubusercontent.com/hot-dao/near-selector/refs/heads/main/repository/wallet-connect.js",
      "type": "sandbox",
      "platform": {
        "web": "https://unitywallet.com",
        "android": "https://unitywallet.oneclick.me",
        "ios": "https://unitywallet.oneclick.me"
      },
      "permissions": {
        "storage": true,
        "clipboardWrite": true,
        "walletConnect": true
      },
      "features": {
        "signMessage": true,
        "signInWithoutAddKey": true,
        "signAndSendTransaction": true,
        "signAndSendTransactions": true,
        "testnet": true
=======
        "open": {
          "allows": [
            "https://wallet.intear.tech",
            "https://staging.wallet.intear.tech",
            "http://intearwallet.local",
            "https://intearwallet.local",
            "http://intearwallet.localhost:3000",
            "intear://",
            "https://logout-bridge-service.intear.tech"
          ]
        }
>>>>>>> a5b64fc8
      }
    }
  ]
}<|MERGE_RESOLUTION|>--- conflicted
+++ resolved
@@ -147,8 +147,15 @@
       "permissions": {
         "storage": true,
         "location": true,
-<<<<<<< HEAD
-        "allowsOpen": ["https://wallet.intear.tech", "https://logout-bridge-service.intear.tech"]
+        "allowsOpen": [
+          "https://wallet.intear.tech",
+          "https://staging.wallet.intear.tech",
+          "http://intearwallet.local",
+          "https://intearwallet.local",
+          "http://intearwallet.localhost:3000",
+          "intear://",
+          "https://logout-bridge-service.intear.tech"
+        ]
       }
     },
     {
@@ -201,19 +208,6 @@
         "signAndSendTransaction": true,
         "signAndSendTransactions": true,
         "testnet": true
-=======
-        "open": {
-          "allows": [
-            "https://wallet.intear.tech",
-            "https://staging.wallet.intear.tech",
-            "http://intearwallet.local",
-            "https://intearwallet.local",
-            "http://intearwallet.localhost:3000",
-            "intear://",
-            "https://logout-bridge-service.intear.tech"
-          ]
-        }
->>>>>>> a5b64fc8
       }
     }
   ]
